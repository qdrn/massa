--- conflicted
+++ resolved
@@ -86,30 +86,10 @@
 /// Extract an address from a key
 pub fn get_address_from_key(key: &[u8]) -> Option<Address> {
     let address_deserializer = AddressDeserializer::new();
-<<<<<<< HEAD
     address_deserializer
         .deserialize(&key[..])
         .map(|res| res.1)
         .ok()
-=======
-    match key.get(0) {
-        Some(ident) if *ident == BALANCE_IDENT => {
-            // Safe because we matched that there is a first byte just above.
-            let (_, address) = address_deserializer.deserialize(&key[1..]).ok()?;
-            Some(address)
-        }
-        Some(ident) if *ident == BYTECODE_IDENT => {
-            // Safe because we matched that there is a first byte just above.
-            let (_, address) = address_deserializer.deserialize(&key[1..]).ok()?;
-            Some(address)
-        }
-        Some(_) => {
-            let (_, address) = address_deserializer.deserialize(key).ok()?;
-            Some(address)
-        }
-        None => None,
-    }
->>>>>>> 0f21b83f
 }
 
 /// Basic key serializer
@@ -146,26 +126,16 @@
     }
 }
 
-// IMPORTANT NOTE: FIX THIS
+// NOTE: deserialize into a specified key structure
 impl Deserializer<Vec<u8>> for KeyDeserializer {
     fn deserialize<'a>(&self, buffer: &'a [u8]) -> nom::IResult<&'a [u8], Vec<u8>> {
-        match buffer.get(0) {
-            Some(ident) if *ident == BALANCE_IDENT => {
-                // Safe because we matched that there is a first byte just above.
-                let (rest, address) = self.address_deserializer.deserialize(&buffer[1..])?;
-                Ok((rest, balance_key!(address)))
-            }
-            Some(ident) if *ident == BYTECODE_IDENT => {
-                // Safe because we matched that there is a first byte just above.
-                let (rest, address) = self.address_deserializer.deserialize(&buffer[1..])?;
-                Ok((rest, bytecode_key!(address)))
-            }
+        let (rest, address) = self.address_deserializer.deserialize(&buffer[1..])?;
+        match rest.get(0) {
+            Some(ident) if *ident == BALANCE_IDENT => Ok((rest, balance_key!(address))),
+            Some(ident) if *ident == BYTECODE_IDENT => Ok((rest, bytecode_key!(address))),
             Some(_) => {
-                let (rest, (address, key)) = tuple((
-                    |input| self.address_deserializer.deserialize(input),
-                    |input| self.hash_deserializer.deserialize(input),
-                ))(buffer)?;
-                Ok((rest, data_key!(address, key)))
+                let (rest, hash) = self.hash_deserializer.deserialize(&buffer[..])?;
+                Ok((rest, data_key!(address, hash)))
             }
             None => Err(nom::Err::Error(nom::error::Error::new(
                 buffer,
@@ -506,14 +476,9 @@
 
     /// Set a part of the ledger in the database
     ///
-<<<<<<< HEAD
     /// # Returns
     /// The last key of the inserted entry
-    pub fn set_ledger_part<'a>(&self, data: &'a [u8]) -> Result<Vec<u8>, ModelsError> {
-=======
-    /// Return: The last key of the entry inserted
     pub fn set_ledger_part<'a>(&self, data: &'a [u8]) -> Result<Option<Vec<u8>>, ModelsError> {
->>>>>>> 0f21b83f
         let handle = self.0.cf_handle(LEDGER_CF).expect(CF_ERROR);
         let vec_u8_deserializer =
             VecU8Deserializer::new(Bound::Included(0), Bound::Excluded(u64::MAX));
