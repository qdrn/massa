--- conflicted
+++ resolved
@@ -1,14 +1,10 @@
 // Copyright (c) 2022 MASSA LABS <info@massa.net>
 
 use crate::constants::AMOUNT_DECIMAL_FACTOR;
-<<<<<<< HEAD
-use crate::{DeserializeVarInt, Deserializer, ModelsError, SerializeVarInt, Serializer};
-=======
 use crate::serialization::{U64VarIntDeserializer, U64VarIntSerializer};
 use crate::ModelsError;
 use massa_serialization::{Deserializer, SerializeError, Serializer};
 use nom::IResult;
->>>>>>> 600fcc8d
 use rust_decimal::prelude::*;
 use serde::de::Unexpected;
 use std::fmt;
@@ -121,53 +117,6 @@
     /// ```
     pub fn checked_div_u64(self, factor: u64) -> Option<Self> {
         self.0.checked_div(factor).map(Amount)
-    }
-}
-
-/// Serializer for amount
-pub struct AmountSerializer;
-
-impl AmountSerializer {
-    /// Create a new `AmountSerializer`
-    pub fn new() -> Self {
-        Self
-    }
-}
-
-impl Default for AmountSerializer {
-    fn default() -> Self {
-        Self::new()
-    }
-}
-
-impl Serializer<Amount> for AmountSerializer {
-    fn serialize(&self, value: &Amount) -> Result<Vec<u8>, ModelsError> {
-        Ok(value.0.to_varint_bytes())
-    }
-}
-
-/// Deserializer for amount
-pub struct AmountDeserializer;
-
-impl AmountDeserializer {
-    /// Create a new `AmountDeserializer`
-    pub fn new() -> Self {
-        Self
-    }
-}
-
-impl Default for AmountDeserializer {
-    fn default() -> Self {
-        Self::new()
-    }
-}
-
-impl Deserializer<Amount> for AmountDeserializer {
-    fn deserialize(&self, bytes: &[u8]) -> Result<(Amount, usize), ModelsError> {
-        let mut cursor = 0;
-        let (raw, delta) = u64::from_varint_bytes(bytes)?;
-        cursor += delta;
-        Ok((Amount::from_raw(raw), cursor))
     }
 }
 
