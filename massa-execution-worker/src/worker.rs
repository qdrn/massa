--- conflicted
+++ resolved
@@ -256,15 +256,8 @@
             .expect("the SCE final slot list skipped a slot");
 
         // check if the final slot is cached at the front of the speculative execution history
-<<<<<<< HEAD
         if let Some(exec_out) = exec_state.active_history.pop_front() {
             if exec_out.slot == slot && exec_out.block_id == exec_target.as_ref().copied() {
-=======
-        if let Some(exec_out) = exec_state.pop_first_execution_result() {
-            if exec_out.slot == slot
-                && exec_out.block_id == exec_target.as_ref().map(|(b_id, _)| *b_id)
-            {
->>>>>>> 868b70a6
                 // speculative execution front result matches what we want to compute
 
                 // apply the cached output and return
