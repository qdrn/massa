// Copyright (c) 2022 MASSA LABS <info@massa.net>

use super::{
    binders::{ReadBinder, WriteBinder},
    messages::{Message, MessageTypeId},
};
use itertools::Itertools;
use massa_logging::massa_trace;
use massa_models::storage::Storage;
use massa_models::{
    constants::{MAX_ASK_BLOCKS_PER_MESSAGE, MAX_ENDORSEMENTS_PER_MESSAGE, NODE_SEND_CHANNEL_SIZE},
    node::NodeId,
    signed::Signable,
};
<<<<<<< HEAD
use massa_models::{SerializeCompact, SerializeVarInt};
use massa_network_exports::{ConnectionClosureReason, NetworkError, NetworkSettings};
use serde::{Deserialize, Serialize};
use std::mem;
use std::net::IpAddr;
=======
use massa_network_exports::{
    ConnectionClosureReason, NetworkError, NetworkSettings, NodeCommand, NodeEvent, NodeEventType,
};
>>>>>>> 852e4e3a
use tokio::{
    sync::mpsc,
    sync::mpsc::{
        error::{SendTimeoutError, TrySendError},
        Sender,
    },
    time::timeout,
};
use tracing::{debug, trace, warn};

<<<<<<< HEAD
#[derive(Debug, Serialize, Deserialize)]
pub enum ToSend {
    Msg(Message),
    Block(BlockId),
    Header(BlockId),
}

#[derive(Clone, Debug)]
pub enum NodeCommand {
    /// Send given peer list to node.
    SendPeerList(Vec<IpAddr>),
    /// Send that block to node.
    SendBlock(BlockId),
    /// Send the header of a block to a node.
    SendBlockHeader(BlockId),
    /// Ask for a block from that node.
    AskForBlocks(Vec<BlockId>),
    /// Close the node worker.
    Close(ConnectionClosureReason),
    /// Block not found
    BlockNotFound(BlockId),
    /// Operation
    SendOperations(Vec<SignedOperation>),
    /// Endorsements
    SendEndorsements(Vec<SignedEndorsement>),
}

/// Event types that node worker can emit
#[derive(Clone, Debug)]
pub enum NodeEventType {
    /// Node we are connected to asked for advertised peers
    AskedPeerList,
    /// Node we are connected to sent peer list
    ReceivedPeerList(Vec<IpAddr>),
    /// Node we are connected to sent block
    ReceivedBlock(Block, Vec<u8>),
    /// Node we are connected to sent block header
    ReceivedBlockHeader(SignedHeader),
    /// Node we are connected to asks for a block.
    ReceivedAskForBlocks(Vec<BlockId>),
    /// Didn't found given block,
    BlockNotFound(BlockId),
    /// Operation
    ReceivedOperations(Vec<SignedOperation>),
    /// Operation
    ReceivedEndorsements(Vec<SignedEndorsement>),
}

/// Events node worker can emit.
/// Events are a tuple linking a node id to an event type
#[derive(Clone, Debug)]
pub struct NodeEvent(pub NodeId, pub NodeEventType);

=======
>>>>>>> 852e4e3a
/// Manages connections
/// One worker per node.
pub struct NodeWorker {
    /// Protocol configuration.
    cfg: NetworkSettings,
    /// Node id associated to that worker.
    node_id: NodeId,
    /// Reader for incoming data.
    socket_reader: ReadBinder,
    /// Optional writer to send data.
    socket_writer_opt: Option<WriteBinder>,
    /// Channel to receive node commands.
    node_command_rx: mpsc::Receiver<NodeCommand>,
    /// Channel to send node events.
    node_event_tx: mpsc::Sender<NodeEvent>,
    /// Shared storage.
    storage: Storage,
}

impl NodeWorker {
    /// Creates a new node worker
    ///
    /// # Arguments
    /// * cfg: Network configuration.
    /// * serialization_context: SerializationContext instance
    /// * node_id: Node id associated to that worker.
    /// * socket_reader: Reader for incoming data.
    /// * socket_writer: Writer for sending data.
    /// * node_command_rx: Channel to receive node commands.
    /// * node_event_tx: Channel to send node events.
    pub fn new(
        cfg: NetworkSettings,
        node_id: NodeId,
        socket_reader: ReadBinder,
        socket_writer: WriteBinder,
        node_command_rx: mpsc::Receiver<NodeCommand>,
        node_event_tx: mpsc::Sender<NodeEvent>,
        storage: Storage,
    ) -> NodeWorker {
        NodeWorker {
            cfg,
            node_id,
            socket_reader,
            socket_writer_opt: Some(socket_writer),
            node_command_rx,
            node_event_tx,
            storage,
        }
    }

    async fn send_node_event(&self, event: NodeEvent) {
        let result = self
            .node_event_tx
            .send_timeout(event, self.cfg.max_send_wait.to_duration())
            .await;
        match result {
            Ok(()) => {}
            Err(SendTimeoutError::Closed(event)) => {
                debug!(
                    "Failed to send NodeEvent due to channel closure: {:?}.",
                    event
                );
            }
            Err(SendTimeoutError::Timeout(event)) => {
                debug!("Failed to send NodeEvent due to timeout: {:?}.", event);
            }
        }
    }

    /// Tries to send a message to a node
    /// If the pipe is full, simply warn
    /// If the channel dropped, return an error
    pub fn try_send_to_node(
        &self,
        sender: &Sender<ToSend>,
        msg: ToSend,
    ) -> Result<(), NetworkError> {
        match sender.try_send(msg) {
            Err(TrySendError::Full(_)) => {
                debug!(
                    "failed sending message to node {}: send channel full",
                    self.node_id
                );
                Ok(())
            }
            Err(TrySendError::Closed(_)) => {
                debug!("failed sending message deconnected {}.", self.node_id);
                Err(NetworkError::ChannelError(
                    "failed sending message to node: channel closed".into(),
                ))
            }
            Ok(_) => Ok(()),
        }
    }

    /// node event loop. Consumes self.
    pub async fn run_loop(mut self) -> Result<ConnectionClosureReason, NetworkError> {
        let (writer_command_tx, mut writer_command_rx) =
            mpsc::channel::<ToSend>(NODE_SEND_CHANNEL_SIZE);
        let mut socket_writer = self.socket_writer_opt.take().ok_or_else(|| {
            NetworkError::GeneralProtocolError(
                "NodeWorker call run_loop more than once".to_string(),
            )
        })?;
        let write_timeout = self.cfg.message_timeout;
        let node_id_copy = self.node_id;
        let storage = self.storage.clone();
        let node_writer_handle = tokio::spawn(async move {
            loop {
                match writer_command_rx.recv().await {
                    Some(to_send) => {
                        let bytes_vec: Vec<u8> = match to_send {
                            ToSend::Msg(msg) => msg.to_bytes_compact().unwrap(),
                            ToSend::Block(block_id) => {
                                let mut res: Vec<u8> = Vec::new();
                                res.extend(u32::from(MessageTypeId::Block).to_varint_bytes());
                                let block = storage
                                    .retrieve_block(&block_id)
                                    .ok_or(NetworkError::MissingBlock)?;
                                let mut stored_block = block.write();
                                res.extend(mem::take(&mut stored_block.serialized));
                                res
                            }
                            ToSend::Header(block_id) => {
                                let mut res: Vec<u8> = Vec::new();
                                res.extend(u32::from(MessageTypeId::BlockHeader).to_varint_bytes());

                                let block = storage
                                    .retrieve_block(&block_id)
                                    .ok_or(NetworkError::MissingBlock)?;
                                let mut stored_block = block.write();
                                if let Some(serialized) = stored_block.serialized_header.as_ref() {
                                    res.extend(serialized);
                                } else {
                                    let serialized =
                                        stored_block.block.header.to_bytes_compact()?;
                                    res.extend(&serialized);
                                    stored_block.serialized_header = Some(serialized);
                                }

                                res
                            }
                        };
                        match timeout(write_timeout.to_duration(), socket_writer.send(&bytes_vec))
                            .await
                        {
                            Err(_err) => {
                                massa_trace!("node_worker.run_loop.loop.writer_command_rx.recv.send.timeout", {
                                    "node": node_id_copy,
                                });
                                return Err(std::io::Error::new(
                                    std::io::ErrorKind::TimedOut,
                                    "node data writing timed out",
                                )
                                .into());
                            }
                            Ok(Err(err)) => {
                                massa_trace!("node_worker.run_loop.loop.writer_command_rx.recv.send.error", {
                                    "node": node_id_copy, "err":  format!("{}", err),
                                });
                                return Err(err);
                            }
                            Ok(Ok(id)) => {
                                massa_trace!("node_worker.run_loop.loop.writer_command_rx.recv.send.ok", {
                                    "node": node_id_copy, "msg_id": id,
                                })
                            }
                        }
                    }
                    None => {
                        massa_trace!("node_worker.run_loop.loop.writer_command_rx.recv. None", {});
                        break;
                    }
                };
            }
            Ok(())
        });
        tokio::pin!(node_writer_handle);
        let mut writer_joined = false;

        let mut ask_peer_list_interval =
            tokio::time::interval(self.cfg.ask_peer_list_interval.to_duration());
        let mut exit_reason = ConnectionClosureReason::Normal;
        'select_loop: loop {
            /*
                select! without the "biased" modifier will randomly select the 1st branch to check,
                then will check the next ones in the order they are written.
                We choose this order:
                    * node_writer_handle (rare) to immediately register a stop and avoid wasting ressources
                    * incoming socket data (high frequency): forward incoming data in priority to avoid contention
                    * node commands (high frequency): try to send, fail on contention
                    * ask peers: low frequency, non-critical
            */
            tokio::select! {
                res = &mut node_writer_handle => {
                    writer_joined = true;
                    match res {
                        Err(err) => {
                            massa_trace!("node_worker.run_loop.node_writer_handle.panic", {"node": self.node_id, "err": format!("{}", err)});
                            warn!("writer exited unexpectedly for node {}", self.node_id);
                            if exit_reason != ConnectionClosureReason::Banned {
                                exit_reason = ConnectionClosureReason::Failed;
                            }
                            break;
                        },
                        Ok(Err(err)) => {
                            massa_trace!("node_worker.run_loop.node_writer_handle.error", {"node": self.node_id, "err": format!("{}", err)});
                            if exit_reason != ConnectionClosureReason::Banned {
                                exit_reason = ConnectionClosureReason::Failed;
                            }
                            break;
                        },
                        Ok(Ok(())) => {
                            massa_trace!("node_worker.run_loop.node_writer_handle.clean_exit", {"node": self.node_id});
                            break;
                        }
                    }
                },

                // incoming socket data
                res = self.socket_reader.next() => match res {
                    Ok(Some((index, msg, serialized))) => {
                        massa_trace!(
                            "node_worker.run_loop. receive self.socket_reader.next()", {"index": index});
                        match msg {
                            Message::Block(block) => {
                                massa_trace!(
                                    "node_worker.run_loop. receive Message::Block",
                                    {"block_id": block.header.content.compute_id()?, "block": block, "node": self.node_id}
                                );
                                self.send_node_event(NodeEvent(self.node_id, NodeEventType::ReceivedBlock(block, serialized.expect("Block should come with its serialized form.")))).await;
                            },
                            Message::BlockHeader(header) => {
                                massa_trace!(
                                    "node_worker.run_loop. receive Message::BlockHeader",
                                    {"block_id": header.content.compute_id()?, "header": header, "node": self.node_id}
                                );
                                self.send_node_event(NodeEvent(self.node_id, NodeEventType::ReceivedBlockHeader(header))).await;
                            },
                            Message::AskForBlocks(list) => {
                                massa_trace!("node_worker.run_loop. receive Message::AskForBlocks", {"hashlist": list, "node": self.node_id});
                                self.send_node_event(NodeEvent(self.node_id, NodeEventType::ReceivedAskForBlocks(list))).await;
                            }
                            Message::PeerList(pl) =>  {
                                massa_trace!("node_worker.run_loop. receive Message::PeerList", {"peerlist": pl, "node": self.node_id});
                                self.send_node_event(NodeEvent(self.node_id, NodeEventType::ReceivedPeerList(pl))).await;
                            }
                            Message::AskPeerList => {
                                self.send_node_event(NodeEvent(self.node_id, NodeEventType::AskedPeerList)).await;
                            }
                            Message::BlockNotFound(hash) => {
                                massa_trace!("node_worker.run_loop. receive Message::BlockNotFound", {"hash": hash, "node": self.node_id});
                                self.send_node_event(NodeEvent(self.node_id, NodeEventType::BlockNotFound(hash))).await;
                            }
                            Message::Operations(operations) => {
                                let mut ids = vec![];
                                for operation in operations.iter() {
                                    ids.push(operation.content.compute_id().unwrap());
                                }
                                massa_trace!(
                                    "node_worker.run_loop. receive Message::Operations: ",
                                    {"node": self.node_id, "ids": ids, "operations": operations}
                                );
                                //massa_trace!("node_worker.run_loop. receive Message::Operations", {"node": self.node_id, "operations": operations});
                                self.send_node_event(NodeEvent(self.node_id, NodeEventType::ReceivedOperations(operations))).await;
                            }
                            Message::AskForOperations(operation_ids) => {
                                massa_trace!(
                                    "node_worker.run_loop. receive Message::AskForOperations: ",
                                    {"node": self.node_id, "operations": operation_ids}
                                );
                                //massa_trace!("node_worker.run_loop. receive Message::AskForOperations", {"node": self.node_id, "operations": operation_ids});
                                self.send_node_event(NodeEvent(self.node_id, NodeEventType::ReceivedAskForOperations(operation_ids))).await;
                            }
                            Message::OperationsAnnouncement(operation_ids) => {
                                massa_trace!("node_worker.run_loop. receive Message::OperationsBatch", {"node": self.node_id, "operations": operation_ids});
                                self.send_node_event(NodeEvent(self.node_id, NodeEventType::ReceivedOperationAnnouncements(operation_ids))).await;
                            }
                            Message::Endorsements(endorsements) => {
                                massa_trace!("node_worker.run_loop. receive Message::Endorsement", {"node": self.node_id, "endorsements": endorsements});
                                self.send_node_event(NodeEvent(self.node_id, NodeEventType::ReceivedEndorsements(endorsements))).await;
                            }
                            _ => {
                                // TODO: Write a more user-friendly warning/logout after several consecutive fails? see #1082
                                massa_trace!("node_worker.run_loop.self.socket_reader.next(). Unexpected message Warning", {});
                            },
                        }
                    },
                    Ok(None)=> {
                        massa_trace!("node_worker.run_loop.self.socket_reader.next(). Ok(None) Error", {});
                        break
                    }, // peer closed cleanly
                    Err(err) => {  // stream error
                        massa_trace!("node_worker.run_loop.self.socket_reader.next(). receive error", {"error": format!("{}", err)});
                        exit_reason = ConnectionClosureReason::Failed;
                        break;
                    },
                },

                // node command
                cmd = self.node_command_rx.recv() => {
                    match cmd {
                        Some(NodeCommand::Close(r)) => {
                            exit_reason = r;
                            break;
                        },
                        Some(NodeCommand::SendPeerList(ip_vec)) => {
                            massa_trace!("node_worker.run_loop. send Message::PeerList", {"peerlist": ip_vec, "node": self.node_id});
                            if self.try_send_to_node(&writer_command_tx, ToSend::Msg(Message::PeerList(ip_vec))).is_err() {
                                break;
                            }
                        },
                        Some(NodeCommand::SendBlockHeader(block_id)) => {
                            massa_trace!("node_worker.run_loop. send Message::BlockHeader", {"hash": block_id, "node": self.node_id});
                            if self.try_send_to_node(&writer_command_tx, ToSend::Header(block_id)).is_err() {
                                break;
                            }
                        },
                        Some(NodeCommand::SendBlock(block_id)) => {
                            massa_trace!("node_worker.run_loop. send Message::Block", {"hash": block_id, "node": self.node_id});
                            if self.try_send_to_node(&writer_command_tx, ToSend::Block(block_id)).is_err() {
                                break;
                            }
                            trace!("after sending Message::Block from writer_command_tx in node_worker run_loop");
                        },
                        Some(NodeCommand::AskForBlocks(list)) => {
                            // cut hash list on sub list if exceed max_ask_blocks_per_message
                            massa_trace!("node_worker.run_loop. send Message::AskForBlocks", {"hashlist": list, "node": self.node_id});
                            for to_send_list in list.chunks(MAX_ASK_BLOCKS_PER_MESSAGE as usize) {
                                if self.try_send_to_node(&writer_command_tx, ToSend::Msg(Message::AskForBlocks(to_send_list.to_vec()))).is_err() {
                                    break 'select_loop;
                                }
                            }
                        },
                        Some(NodeCommand::BlockNotFound(hash)) => {
                            massa_trace!("node_worker.run_loop. send Message::BlockNotFound", {"hash": hash, "node": self.node_id});
                            if self.try_send_to_node(&writer_command_tx, ToSend::Msg(Message::BlockNotFound(hash))).is_err() {
                                break;
                            }
                        },
                        Some(NodeCommand::SendOperations(operations)) => {
                            massa_trace!("node_worker.run_loop. send Message::SendOperations", {"node": self.node_id, "operations": operations});
<<<<<<< HEAD
                            // cut operation list if it exceed max_operations_per_message
                            for to_send_list in operations.chunks(MAX_OPERATIONS_PER_MESSAGE as usize) {
                                if self.try_send_to_node(&writer_command_tx, ToSend::Msg(Message::Operations(to_send_list.to_vec()))).is_err() {
=======
                            for chunk in operations.chunks(self.cfg.max_operations_per_message as usize) {
                                if self.try_send_to_node(&writer_command_tx, Message::Operations(chunk.into())).is_err() {
>>>>>>> 852e4e3a
                                    break 'select_loop;
                                }
                            }
                        },
                        Some(NodeCommand::SendOperationAnnouncements(operation_ids)) => {
                            massa_trace!("node_worker.run_loop. send Message::OperationsAnnouncement", {"node": self.node_id, "operation_ids": operation_ids});
                            for chunk in operation_ids
                            .into_iter()
                            .chunks(self.cfg.max_operations_per_message as usize)
                            .into_iter()
                            .map(|chunk| chunk.collect()) {
                                if self.try_send_to_node(&writer_command_tx, Message::OperationsAnnouncement(chunk)).is_err() {
                                    break 'select_loop;
                                }
                            }
                        }
                        Some(NodeCommand::AskForOperations(operation_ids)) => {
                            //massa_trace!("node_worker.run_loop. send Message::AskForOperations", {"node": self.node_id, "operation_ids": operation_ids});
                            massa_trace!(
                                "node_worker.run_loop. send Message::AskForOperations",
                                {"node": self.node_id, "operation_ids": operation_ids}
                            );
                            for chunk in operation_ids
                            .into_iter()
                            .chunks(self.cfg.max_operations_per_message as usize)
                            .into_iter()
                            .map(|chunk| chunk.collect()) {
                                if self.try_send_to_node(&writer_command_tx, Message::AskForOperations(chunk)).is_err() {
                                    break 'select_loop;
                                }
                            }
                        }
                        Some(NodeCommand::SendEndorsements(endorsements)) => {
                            massa_trace!("node_worker.run_loop. send Message::SendEndorsements", {"node": self.node_id, "endorsements": endorsements});
                            // cut endorsement list if it exceed max_endorsements_per_message
                            for to_send_list in endorsements.chunks(MAX_ENDORSEMENTS_PER_MESSAGE as usize) {
                                if self.try_send_to_node(&writer_command_tx, ToSend::Msg(Message::Endorsements(to_send_list.to_vec()))).is_err() {
                                    break 'select_loop;
                                }
                            }
                        },
                        None => {
                            // Note: this should never happen,
                            // since it implies the network worker dropped its node command sender
                            // before having shut-down the node and joined on its handle.
                            return Err(NetworkError::UnexpectedNodeCommandChannelClosure);
                        },
                    };
                },

                _ = ask_peer_list_interval.tick() => {
                    debug!("timer-based asking node_id={} for peer list", self.node_id);
                    massa_trace!("node_worker.run_loop. timer_ask_peer_list", {"node_id": self.node_id});
                    massa_trace!("node_worker.run_loop.select.timer send Message::AskPeerList", {"node": self.node_id});
                    writer_command_tx.send(ToSend::Msg(Message::AskPeerList)).await.map_err(
                        |_| NetworkError::ChannelError("writer send ask peer list failed".into())
                    )?;
                    trace!("after sending Message::AskPeerList from writer_command_tx in node_worker run_loop");
                }
            }
        }

        // Note: since we close the channel here,
        // if the network worker tries to send additional commands,
        // those sends will fail with an error.
        self.node_command_rx.close();

        // 1. Close writer command channel.
        drop(writer_command_tx);

        // 2. Join on the writer handle.
        if !writer_joined {
            match node_writer_handle.await {
                Err(err) => {
                    massa_trace!("node_worker.run_loop.cleanup.node_writer_handle.panic", {"node": self.node_id, "err": format!("{}", err)});
                    warn!("writer exited unexpectedly for node {}", self.node_id);
                    exit_reason = ConnectionClosureReason::Failed;
                }
                Ok(Err(err)) => {
                    massa_trace!("node_worker.run_loop.cleanup.node_writer_handle.error", {"node": self.node_id, "err": format!("{}", err)});
                    exit_reason = ConnectionClosureReason::Failed;
                }
                Ok(Ok(())) => {
                    massa_trace!("node_worker.run_loop.cleanup.node_writer_handle.clean_exit", {"node": self.node_id});
                }
            }
        }

        Ok(exit_reason)
    }
}<|MERGE_RESOLUTION|>--- conflicted
+++ resolved
@@ -12,17 +12,11 @@
     node::NodeId,
     signed::Signable,
 };
-<<<<<<< HEAD
-use massa_models::{SerializeCompact, SerializeVarInt};
-use massa_network_exports::{ConnectionClosureReason, NetworkError, NetworkSettings};
-use serde::{Deserialize, Serialize};
+use massa_models::{SerializeCompact, SerializeVarInt, BlockId};
 use std::mem;
-use std::net::IpAddr;
-=======
 use massa_network_exports::{
     ConnectionClosureReason, NetworkError, NetworkSettings, NodeCommand, NodeEvent, NodeEventType,
 };
->>>>>>> 852e4e3a
 use tokio::{
     sync::mpsc,
     sync::mpsc::{
@@ -33,62 +27,6 @@
 };
 use tracing::{debug, trace, warn};
 
-<<<<<<< HEAD
-#[derive(Debug, Serialize, Deserialize)]
-pub enum ToSend {
-    Msg(Message),
-    Block(BlockId),
-    Header(BlockId),
-}
-
-#[derive(Clone, Debug)]
-pub enum NodeCommand {
-    /// Send given peer list to node.
-    SendPeerList(Vec<IpAddr>),
-    /// Send that block to node.
-    SendBlock(BlockId),
-    /// Send the header of a block to a node.
-    SendBlockHeader(BlockId),
-    /// Ask for a block from that node.
-    AskForBlocks(Vec<BlockId>),
-    /// Close the node worker.
-    Close(ConnectionClosureReason),
-    /// Block not found
-    BlockNotFound(BlockId),
-    /// Operation
-    SendOperations(Vec<SignedOperation>),
-    /// Endorsements
-    SendEndorsements(Vec<SignedEndorsement>),
-}
-
-/// Event types that node worker can emit
-#[derive(Clone, Debug)]
-pub enum NodeEventType {
-    /// Node we are connected to asked for advertised peers
-    AskedPeerList,
-    /// Node we are connected to sent peer list
-    ReceivedPeerList(Vec<IpAddr>),
-    /// Node we are connected to sent block
-    ReceivedBlock(Block, Vec<u8>),
-    /// Node we are connected to sent block header
-    ReceivedBlockHeader(SignedHeader),
-    /// Node we are connected to asks for a block.
-    ReceivedAskForBlocks(Vec<BlockId>),
-    /// Didn't found given block,
-    BlockNotFound(BlockId),
-    /// Operation
-    ReceivedOperations(Vec<SignedOperation>),
-    /// Operation
-    ReceivedEndorsements(Vec<SignedEndorsement>),
-}
-
-/// Events node worker can emit.
-/// Events are a tuple linking a node id to an event type
-#[derive(Clone, Debug)]
-pub struct NodeEvent(pub NodeId, pub NodeEventType);
-
-=======
->>>>>>> 852e4e3a
 /// Manages connections
 /// One worker per node.
 pub struct NodeWorker {
@@ -106,6 +44,14 @@
     node_event_tx: mpsc::Sender<NodeEvent>,
     /// Shared storage.
     storage: Storage,
+}
+
+//TODO: Find a consensus on "do we need to resolve that".
+#[allow(clippy::large_enum_variant)]
+pub enum ToSend {
+    Msg(Message),
+    Block(BlockId),
+    Header(BlockId),
 }
 
 impl NodeWorker {
@@ -431,14 +377,8 @@
                         },
                         Some(NodeCommand::SendOperations(operations)) => {
                             massa_trace!("node_worker.run_loop. send Message::SendOperations", {"node": self.node_id, "operations": operations});
-<<<<<<< HEAD
-                            // cut operation list if it exceed max_operations_per_message
-                            for to_send_list in operations.chunks(MAX_OPERATIONS_PER_MESSAGE as usize) {
-                                if self.try_send_to_node(&writer_command_tx, ToSend::Msg(Message::Operations(to_send_list.to_vec()))).is_err() {
-=======
                             for chunk in operations.chunks(self.cfg.max_operations_per_message as usize) {
-                                if self.try_send_to_node(&writer_command_tx, Message::Operations(chunk.into())).is_err() {
->>>>>>> 852e4e3a
+                                if self.try_send_to_node(&writer_command_tx, ToSend::Msg(Message::Operations(chunk.into()))).is_err() {
                                     break 'select_loop;
                                 }
                             }
@@ -450,7 +390,7 @@
                             .chunks(self.cfg.max_operations_per_message as usize)
                             .into_iter()
                             .map(|chunk| chunk.collect()) {
-                                if self.try_send_to_node(&writer_command_tx, Message::OperationsAnnouncement(chunk)).is_err() {
+                                if self.try_send_to_node(&writer_command_tx, ToSend::Msg(Message::OperationsAnnouncement(chunk))).is_err() {
                                     break 'select_loop;
                                 }
                             }
@@ -466,7 +406,7 @@
                             .chunks(self.cfg.max_operations_per_message as usize)
                             .into_iter()
                             .map(|chunk| chunk.collect()) {
-                                if self.try_send_to_node(&writer_command_tx, Message::AskForOperations(chunk)).is_err() {
+                                if self.try_send_to_node(&writer_command_tx, ToSend::Msg(Message::AskForOperations(chunk))).is_err() {
                                     break 'select_loop;
                                 }
                             }
