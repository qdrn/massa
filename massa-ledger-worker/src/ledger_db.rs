// Copyright (c) 2022 MASSA LABS <info@massa.net>

//! Module to interact with the disk ledger

use massa_hash::HASH_SIZE_BYTES;
use massa_ledger_exports::*;
use massa_models::constants::LEDGER_PART_SIZE_MESSAGE_BYTES;
use massa_models::{
    Address, AmountSerializer, ModelsError, Slot, SlotSerializer, VecU8Deserializer,
    VecU8Serializer,
};
use massa_serialization::{Deserializer, Serializer};
use nom::multi::many0;
use nom::sequence::tuple;
use rocksdb::{
    ColumnFamilyDescriptor, Direction, IteratorMode, Options, ReadOptions, WriteBatch, DB,
};
use std::collections::HashMap;
use std::fmt::Debug;
use std::ops::Bound;
use std::rc::Rc;
use std::{collections::BTreeMap, path::PathBuf};

#[cfg(feature = "testing")]
use massa_models::{address::AddressDeserializer, Amount, AmountDeserializer};

#[cfg(feature = "testing")]
use massa_serialization::DeserializeError;

const LEDGER_CF: &str = "ledger";
const METADATA_CF: &str = "metadata";
const OPEN_ERROR: &str = "critical: rocksdb open operation failed";
const CRUD_ERROR: &str = "critical: rocksdb crud operation failed";
const CF_ERROR: &str = "critical: rocksdb column family operation failed";
const SLOT_KEY: &[u8; 1] = b"s";

/// Ledger sub entry enum
pub enum LedgerSubEntry {
    /// Balance
    Balance,
    /// Bytecode
    Bytecode,
    /// Datastore entry
    Datastore(Vec<u8>),
}

/// Disk ledger DB module
///
/// Contains a RocksDB DB instance
pub(crate) struct LedgerDB {
    db: DB,
    amount_serializer: AmountSerializer,
    slot_serializer: SlotSerializer,
    #[cfg(feature = "testing")]
    amount_deserializer: AmountDeserializer,
}

impl Debug for LedgerDB {
    fn fmt(&self, f: &mut std::fmt::Formatter<'_>) -> std::fmt::Result {
        write!(f, "{:#?}", self.db)
    }
}

/// For a given start prefix (inclusive), returns the correct end prefix (non-inclusive).
/// This assumes the key bytes are ordered in lexicographical order.
/// Since key length is not limited, for some case we return `None` because there is
/// no bounded limit (every keys in the serie `[]`, `[255]`, `[255, 255]` ...).
fn end_prefix(prefix: &[u8]) -> Option<Vec<u8>> {
    let mut end_range = prefix.to_vec();
    while let Some(0xff) = end_range.last() {
        end_range.pop();
    }
    if let Some(byte) = end_range.last_mut() {
        *byte += 1;
        Some(end_range)
    } else {
        None
    }
}

#[test]
fn test_end_prefix() {
    assert_eq!(end_prefix(&[5, 6, 7]), Some(vec![5, 6, 8]));
    assert_eq!(end_prefix(&[5, 6, 255]), Some(vec![5, 7]));
}

// TODO: save attached slot in metadata for a lighter bootstrap after disconnection
impl LedgerDB {
    /// Create and initialize a new LedgerDB.
    ///
    /// # Arguments
    /// * path: path to the desired disk ledger db directory
    pub fn new(path: PathBuf) -> Self {
        let mut db_opts = Options::default();
        db_opts.create_if_missing(true);
        db_opts.create_missing_column_families(true);

        let db = DB::open_cf_descriptors(
            &db_opts,
            path,
            vec![
                ColumnFamilyDescriptor::new(LEDGER_CF, Options::default()),
                ColumnFamilyDescriptor::new(METADATA_CF, Options::default()),
            ],
        )
        .expect(OPEN_ERROR);

        LedgerDB {
            db,
            amount_serializer: AmountSerializer::new(),
            slot_serializer: SlotSerializer::new(),
            #[cfg(feature = "testing")]
            amount_deserializer: AmountDeserializer::new(
                Bound::Included(0),
                Bound::Included(u64::MAX),
            ),
        }
    }

    /// Set the initial disk ledger
    ///
    /// # Arguments
    /// * initial_ledger: initial entries to put in the disk
    pub fn set_initial_ledger(&mut self, initial_ledger: HashMap<Address, LedgerEntry>) {
        let mut batch = WriteBatch::default();
        for (address, entry) in initial_ledger {
            self.put_entry(&address, entry, &mut batch);
        }
        self.write_batch(batch);
    }

    /// Allows applying `LedgerChanges` to the disk ledger
    ///
    /// # Arguments
    /// * changes: ledger changes to be applied
    /// * slot: new slot associated to the final ledger
    pub fn apply_changes(&mut self, changes: LedgerChanges, slot: Slot) {
        // create the batch
        let mut batch = WriteBatch::default();
        // for all incoming changes
        for (addr, change) in changes.0 {
            match change {
                // the incoming change sets a ledger entry to a new one
                SetUpdateOrDelete::Set(new_entry) => {
                    // inserts/overwrites the entry with the incoming one
                    self.put_entry(&addr, new_entry, &mut batch);
                }
                // the incoming change updates an existing ledger entry
                SetUpdateOrDelete::Update(entry_update) => {
                    // applies the updates to the entry
                    // if the entry does not exist, inserts a default one and applies the updates to it
                    self.update_entry(&addr, entry_update, &mut batch);
                }
                // the incoming change deletes a ledger entry
                SetUpdateOrDelete::Delete => {
                    // delete the entry, if it exists
                    self.delete_entry(&addr, &mut batch);
                }
            }
        }
        // set the associated slot in metadata
        self.set_metadata(slot, &mut batch);
        // write the batch
        self.write_batch(batch);
    }

    /// Apply the given operation batch to the disk ledger.
    ///
    /// NOTE: the batch is not saved within the object because it cannot be shared between threads safely
    fn write_batch(&self, batch: WriteBatch) {
        self.db.write(batch).expect(CRUD_ERROR);
    }

    /// Set the disk ledger metadata
    ///
    /// # Arguments
    /// * slot: associated slot of the current ledger
    /// * batch: the given operation batch to update
    ///
    /// NOTE: right now the metadata is only a Slot, use a struct in the future
    fn set_metadata(&self, slot: Slot, batch: &mut WriteBatch) {
        let handle = self.db.cf_handle(METADATA_CF).expect(CF_ERROR);
        let mut bytes = Vec::new();
        // Slot serialization never fails
        self.slot_serializer.serialize(&slot, &mut bytes).unwrap();
        batch.put_cf(handle, SLOT_KEY, bytes);
    }

    /// Add every sub-entry individually for a given entry.
    ///
    /// # Arguments
    /// * addr: associated address
    /// * ledger_entry: complete entry to be added
    /// * batch: the given operation batch to update
    fn put_entry(&mut self, addr: &Address, ledger_entry: LedgerEntry, batch: &mut WriteBatch) {
        let handle = self.db.cf_handle(LEDGER_CF).expect(CF_ERROR);

        let mut bytes = Vec::new();
        // Amount serialization never fails
        self.amount_serializer
            .serialize(&ledger_entry.parallel_balance, &mut bytes)
            .unwrap();
        // balance
        batch.put_cf(handle, balance_key!(addr), bytes);

        // bytecode
        batch.put_cf(handle, bytecode_key!(addr), ledger_entry.bytecode);

        // datastore
        for (hash, entry) in ledger_entry.datastore {
            batch.put_cf(handle, data_key!(addr, hash), entry);
        }
    }

    /// Get the given sub-entry of a given address.
    ///
    /// # Arguments
    /// * addr: associated address
    /// * ty: type of the queried sub-entry
    ///
    /// # Returns
    /// An Option of the sub-entry value as bytes
    pub fn get_sub_entry(&self, addr: &Address, ty: LedgerSubEntry) -> Option<Vec<u8>> {
        let handle = self.db.cf_handle(LEDGER_CF).expect(CF_ERROR);

        match ty {
            LedgerSubEntry::Balance => self
                .db
                .get_cf(handle, balance_key!(addr))
                .expect(CRUD_ERROR),
            LedgerSubEntry::Bytecode => self
                .db
                .get_cf(handle, bytecode_key!(addr))
                .expect(CRUD_ERROR),
            LedgerSubEntry::Datastore(hash) => self
                .db
                .get_cf(handle, data_key!(addr, hash))
                .expect(CRUD_ERROR),
        }
    }

    /// Get every address and their corresponding balance.
    /// IMPORTANT: This should only be used for debug purposes.
    ///
    /// # Returns
    /// A BTreeMap with the address as key and the balance as value
    #[cfg(feature = "testing")]
    pub fn get_every_address(&self) -> BTreeMap<Address, Amount> {
        let handle = self.db.cf_handle(LEDGER_CF).expect(CF_ERROR);

        let ledger = self
            .db
            .iterator_cf(handle, IteratorMode::Start)
            .collect::<Vec<_>>();

        let mut addresses = BTreeMap::new();
        let address_deserializer = AddressDeserializer::new();
        for (key, entry) in ledger {
            let (rest, address) = address_deserializer
                .deserialize::<DeserializeError>(&key[..])
                .unwrap();
            if rest.first() == Some(&BALANCE_IDENT) {
                addresses.insert(
                    address,
                    self.amount_deserializer
                        .deserialize::<DeserializeError>(&entry)
                        .unwrap()
                        .1,
                );
            }
        }
        addresses
    }

    /// Get the entire datastore for a given address.
    ///
    /// # Returns
    /// A BTreeMap with the entry hash as key and the data bytes as value
<<<<<<< HEAD
    pub fn get_entire_datastore(&self, addr: &Address) -> BTreeMap<Hash, Vec<u8>> {
        let handle = self.db.cf_handle(LEDGER_CF).expect(CF_ERROR);
=======
    pub fn get_entire_datastore(&self, addr: &Address) -> BTreeMap<Vec<u8>, Vec<u8>> {
        let handle = self.0.cf_handle(LEDGER_CF).expect(CF_ERROR);
>>>>>>> f85f3c0f

        let mut opt = ReadOptions::default();
        opt.set_iterate_upper_bound(end_prefix(data_prefix!(addr)).unwrap());

        self.db
            .iterator_cf_opt(
                handle,
                opt,
                IteratorMode::From(data_prefix!(addr), Direction::Forward),
            )
            .map(|(key, data)| (key.split_at(HASH_SIZE_BYTES + 1).1.to_vec(), data.to_vec()))
            .collect()
    }

    /// Update the ledger entry of a given address.
    ///
    /// # Arguments
    /// * entry_update: a descriptor of the entry updates to be applied
    /// * batch: the given operation batch to update
    fn update_entry(
        &mut self,
        addr: &Address,
        entry_update: LedgerEntryUpdate,
        batch: &mut WriteBatch,
    ) {
        let handle = self.db.cf_handle(LEDGER_CF).expect(CF_ERROR);

        // balance
        if let SetOrKeep::Set(balance) = entry_update.parallel_balance {
            let mut bytes = Vec::new();
            // Amount serialization never fails
            self.amount_serializer
                .serialize(&balance, &mut bytes)
                .unwrap();
            batch.put_cf(handle, balance_key!(addr), bytes);
        }

        // bytecode
        if let SetOrKeep::Set(bytecode) = entry_update.bytecode {
            batch.put_cf(handle, bytecode_key!(addr), bytecode);
        }

        // datastore
        for (hash, update) in entry_update.datastore {
            match update {
                SetOrDelete::Set(entry) => batch.put_cf(handle, data_key!(addr, hash), entry),
                SetOrDelete::Delete => batch.delete_cf(handle, data_key!(addr, hash)),
            }
        }
    }

    /// Delete every sub-entry associated to the given address.
    ///
    /// # Arguments
    /// * batch: the given operation batch to update
    fn delete_entry(&self, addr: &Address, batch: &mut WriteBatch) {
        let handle = self.db.cf_handle(LEDGER_CF).expect(CF_ERROR);

        // balance
        batch.delete_cf(handle, balance_key!(addr));

        // bytecode
        batch.delete_cf(handle, balance_key!(addr));

        // datastore
        let mut opt = ReadOptions::default();
        opt.set_iterate_upper_bound(end_prefix(data_prefix!(addr)).unwrap());
        for (key, _) in self.db.iterator_cf_opt(
            handle,
            opt,
            IteratorMode::From(data_prefix!(addr), Direction::Forward),
        ) {
            batch.delete_cf(handle, key);
        }
    }

    /// Get a part of the disk Ledger.
    /// Mainly used in the bootstrap process.
    ///
    /// # Arguments
    /// * last_key: key where the part retrieving must start
    ///
    /// # Returns
    /// A tuple containing:
    /// * The ledger part as bytes
    /// * The last taken key (this is an optimization to easily keep a reference to the last key)
    pub fn get_ledger_part(
        &self,
        last_key: &Option<Vec<u8>>,
    ) -> Result<(Vec<u8>, Option<Vec<u8>>), ModelsError> {
        let ser = VecU8Serializer::new();
        let key_serializer = KeySerializer::new();
        let handle = self.db.cf_handle(LEDGER_CF).expect(CF_ERROR);
        let mut part = Vec::new();
        let opt = ReadOptions::default();

        // Creates an iterator from the next element after the last if defined, otherwise initialize it at the first key of the ledger.
        let db_iterator = if let Some(key) = last_key {
            let mut iter =
                self.db
                    .iterator_cf_opt(handle, opt, IteratorMode::From(key, Direction::Forward));
            iter.next();
            iter
        } else {
            self.db.iterator_cf_opt(handle, opt, IteratorMode::Start)
        };
        let mut last_key = None;

        // Iterates over the whole database
        for (key, entry) in db_iterator {
            if (part.len() as u64) < (LEDGER_PART_SIZE_MESSAGE_BYTES) {
                key_serializer.serialize(&key.to_vec(), &mut part)?;
                ser.serialize(&entry.to_vec(), &mut part)?;
                last_key = Some(key.to_vec());
            } else {
                break;
            }
        }
        Ok((part, last_key))
    }

    /// Set a part of the ledger in the database.
    /// We deserialize in this function because we insert in the ledger while deserializing.
    /// Used for bootstrap.
    ///
    /// # Arguments
    /// * data: must be the serialized version provided by `get_ledger_part`
    ///
    /// # Returns
    /// The last key of the inserted entry (this is an optimization to easily keep a reference to the last key)
    pub fn set_ledger_part<'a>(&self, data: &'a [u8]) -> Result<Option<Vec<u8>>, ModelsError> {
        let handle = self.db.cf_handle(LEDGER_CF).expect(CF_ERROR);
        let vec_u8_deserializer =
            VecU8Deserializer::new(Bound::Included(0), Bound::Excluded(u64::MAX));
        let key_deserializer = KeyDeserializer::new();
        let mut last_key = Rc::new(None);
        let mut batch = WriteBatch::default();

        // Since this data is coming from the network, deser to address and ser back to bytes for a security check.
        let (rest, _) = many0(|input: &'a [u8]| {
            let (rest, (key, value)) = tuple((
                |input| key_deserializer.deserialize(input),
                |input| vec_u8_deserializer.deserialize(input),
            ))(input)?;
            *Rc::get_mut(&mut last_key).ok_or_else(|| {
                nom::Err::Error(nom::error::Error::new(input, nom::error::ErrorKind::Fail))
            })? = Some(key.clone());
            batch.put_cf(handle, key, value);
            Ok((rest, ()))
        })(data)
        .map_err(|_| ModelsError::SerializeError("Error in deserialization".to_string()))?;

        // Every byte should have been read
        if rest.is_empty() {
            self.db.write(batch).expect(CRUD_ERROR);
            Ok((*last_key).clone())
        } else {
            println!("REST LEN = {}", rest.len());
            Err(ModelsError::SerializeError(
                "rest is not empty.".to_string(),
            ))
        }
    }
}

#[cfg(test)]
mod tests {
    use super::LedgerDB;
    use crate::ledger_db::LedgerSubEntry;
    use massa_ledger_exports::{LedgerEntry, LedgerEntryUpdate, SetOrKeep};
    use massa_models::{Address, Amount, AmountDeserializer};
    use massa_serialization::{DeserializeError, Deserializer};
    use massa_signature::KeyPair;
    use rocksdb::WriteBatch;
    use std::collections::BTreeMap;
    use std::ops::Bound::Included;
    use tempfile::TempDir;

    #[cfg(test)]
    fn init_test_ledger(addr: Address) -> (LedgerDB, BTreeMap<Vec<u8>, Vec<u8>>) {
        // init data
        let mut data = BTreeMap::new();
        data.insert(b"1".to_vec(), b"a".to_vec());
        data.insert(b"2".to_vec(), b"b".to_vec());
        data.insert(b"3".to_vec(), b"c".to_vec());
        let entry = LedgerEntry {
            parallel_balance: Amount::from_raw(42),
            datastore: data.clone(),
            ..Default::default()
        };
        let entry_update = LedgerEntryUpdate {
            parallel_balance: SetOrKeep::Set(Amount::from_raw(21)),
            bytecode: SetOrKeep::Keep,
            ..Default::default()
        };

        // write data
        let temp_dir = TempDir::new().unwrap();
        let mut db = LedgerDB::new(temp_dir.path().to_path_buf());
        let mut batch = WriteBatch::default();
        db.put_entry(&addr, entry, &mut batch);
        db.update_entry(&addr, entry_update, &mut batch);
        db.write_batch(batch);

        // return db and initial data
        (db, data)
    }

    /// Functional test of LedgerDB
    #[test]
    fn test_ledger_db() {
        // init addresses
        let pub_a = KeyPair::generate().get_public_key();
        let pub_b = KeyPair::generate().get_public_key();
        let a = Address::from_public_key(&pub_a);
        let b = Address::from_public_key(&pub_b);
        let (db, data) = init_test_ledger(a);
        let amount_deserializer = AmountDeserializer::new(Included(0), Included(u64::MAX));
        // first assert
        assert!(db.get_sub_entry(&a, LedgerSubEntry::Balance).is_some());
        assert_eq!(
            amount_deserializer
                .deserialize::<DeserializeError>(
                    &db.get_sub_entry(&a, LedgerSubEntry::Balance).unwrap()
                )
                .unwrap()
                .1,
            Amount::from_raw(21)
        );
        assert!(db.get_sub_entry(&b, LedgerSubEntry::Balance).is_none());
        assert_eq!(data, db.get_entire_datastore(&a));

        // delete entry
        let mut batch = WriteBatch::default();
        db.delete_entry(&a, &mut batch);
        db.write_batch(batch);

        // second assert
        assert!(db.get_sub_entry(&a, LedgerSubEntry::Balance).is_none());
        assert!(db.get_entire_datastore(&a).is_empty());
    }

    #[test]
    fn test_ledger_parts() {
        let pub_a = KeyPair::generate().get_public_key();
        let a = Address::from_public_key(&pub_a);
        let (db, _) = init_test_ledger(a);
        let res = db.get_ledger_part(&None).unwrap();
        db.set_ledger_part(&res.0[..]).unwrap();
    }
}<|MERGE_RESOLUTION|>--- conflicted
+++ resolved
@@ -276,13 +276,8 @@
     ///
     /// # Returns
     /// A BTreeMap with the entry hash as key and the data bytes as value
-<<<<<<< HEAD
-    pub fn get_entire_datastore(&self, addr: &Address) -> BTreeMap<Hash, Vec<u8>> {
-        let handle = self.db.cf_handle(LEDGER_CF).expect(CF_ERROR);
-=======
     pub fn get_entire_datastore(&self, addr: &Address) -> BTreeMap<Vec<u8>, Vec<u8>> {
         let handle = self.0.cf_handle(LEDGER_CF).expect(CF_ERROR);
->>>>>>> f85f3c0f
 
         let mut opt = ReadOptions::default();
         opt.set_iterate_upper_bound(end_prefix(data_prefix!(addr)).unwrap());
